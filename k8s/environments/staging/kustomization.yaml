apiVersion: kustomize.config.k8s.io/v1beta1
kind: Kustomization

namespace: diocesan-vitality-staging

resources:
  - ../../application/base
  - namespace.yaml
  - ../../pipeline-hpa.yaml

patches:
  - path: staging-patches.yaml

images:
<<<<<<< HEAD
- name: tomatl/diocesan-vitality:backend
  newName: tomatl/diocesan-vitality
  newTag: staging-backend-2025-10-04-23-20-41
- name: tomatl/diocesan-vitality:frontend
  newName: tomatl/diocesan-vitality
  newTag: staging-frontend-2025-10-04-23-20-41
- name: tomatl/diocesan-vitality:pipeline
  newName: tomatl/diocesan-vitality
  newTag: staging-pipeline-2025-10-04-23-20-41
=======
  - name: tomatl/diocesan-vitality:backend
    newName: tomatl/diocesan-vitality
    newTag: staging-backend-2025-10-01-23-00-17
  - name: tomatl/diocesan-vitality:frontend
    newName: tomatl/diocesan-vitality
    newTag: staging-frontend-2025-10-01-23-00-17
  - name: tomatl/diocesan-vitality:pipeline
    newName: tomatl/diocesan-vitality
    newTag: staging-pipeline-2025-10-01-23-00-17
>>>>>>> 402fb516

commonLabels:
  cluster: do-nyc2-dv-stg
  environment: staging

replicas:
  - count: 2
    name: backend-deployment
  - count: 2
    name: frontend-deployment
  - count: 1
    name: pipeline-deployment<|MERGE_RESOLUTION|>--- conflicted
+++ resolved
@@ -12,27 +12,15 @@
   - path: staging-patches.yaml
 
 images:
-<<<<<<< HEAD
-- name: tomatl/diocesan-vitality:backend
-  newName: tomatl/diocesan-vitality
-  newTag: staging-backend-2025-10-04-23-20-41
-- name: tomatl/diocesan-vitality:frontend
-  newName: tomatl/diocesan-vitality
-  newTag: staging-frontend-2025-10-04-23-20-41
-- name: tomatl/diocesan-vitality:pipeline
-  newName: tomatl/diocesan-vitality
-  newTag: staging-pipeline-2025-10-04-23-20-41
-=======
   - name: tomatl/diocesan-vitality:backend
     newName: tomatl/diocesan-vitality
-    newTag: staging-backend-2025-10-01-23-00-17
+    newTag: staging-backend-2025-10-04-23-20-41
   - name: tomatl/diocesan-vitality:frontend
     newName: tomatl/diocesan-vitality
-    newTag: staging-frontend-2025-10-01-23-00-17
+    newTag: staging-frontend-2025-10-04-23-20-41
   - name: tomatl/diocesan-vitality:pipeline
     newName: tomatl/diocesan-vitality
-    newTag: staging-pipeline-2025-10-01-23-00-17
->>>>>>> 402fb516
+    newTag: staging-pipeline-2025-10-04-23-20-41
 
 commonLabels:
   cluster: do-nyc2-dv-stg
