apiVersion: kustomize.config.k8s.io/v1beta1
kind: Kustomization

namespace: diocesan-vitality-dev

resources:
- ../../application/base
- namespace.yaml
- diocesan-vitality-secrets-sealedsecret.yaml

patches:
- path: development-patches.yaml

# Images - updated automatically by CI/CD pipeline
images:
- name: tomatl/diocesan-vitality:backend
  newName: tomatl/diocesan-vitality
<<<<<<< HEAD
- name: tomatl/diocesan-vitality:frontend
  newName: tomatl/diocesan-vitality
- name: tomatl/diocesan-vitality:pipeline
  newName: tomatl/diocesan-vitality
=======
  newTag: development-backend-2025-10-01-21-56-29
- name: tomatl/diocesan-vitality:frontend
  newName: tomatl/diocesan-vitality
  newTag: development-frontend-2025-10-01-21-56-29
- name: tomatl/diocesan-vitality:pipeline
  newName: tomatl/diocesan-vitality
  newTag: development-pipeline-2025-10-01-21-56-29
>>>>>>> 62348e9d

commonLabels:
  cluster: do-nyc2-dv-dev
  environment: development

replicas:
- count: 1
  name: backend-deployment
- count: 1
  name: frontend-deployment
- count: 1
  name: pipeline-deployment<|MERGE_RESOLUTION|>--- conflicted
+++ resolved
@@ -4,40 +4,33 @@
 namespace: diocesan-vitality-dev
 
 resources:
-- ../../application/base
-- namespace.yaml
-- diocesan-vitality-secrets-sealedsecret.yaml
+  - ../../application/base
+  - namespace.yaml
+  - diocesan-vitality-secrets-sealedsecret.yaml
 
 patches:
-- path: development-patches.yaml
+  - path: development-patches.yaml
 
 # Images - updated automatically by CI/CD pipeline
 images:
-- name: tomatl/diocesan-vitality:backend
-  newName: tomatl/diocesan-vitality
-<<<<<<< HEAD
-- name: tomatl/diocesan-vitality:frontend
-  newName: tomatl/diocesan-vitality
-- name: tomatl/diocesan-vitality:pipeline
-  newName: tomatl/diocesan-vitality
-=======
-  newTag: development-backend-2025-10-01-21-56-29
-- name: tomatl/diocesan-vitality:frontend
-  newName: tomatl/diocesan-vitality
-  newTag: development-frontend-2025-10-01-21-56-29
-- name: tomatl/diocesan-vitality:pipeline
-  newName: tomatl/diocesan-vitality
-  newTag: development-pipeline-2025-10-01-21-56-29
->>>>>>> 62348e9d
+  - name: tomatl/diocesan-vitality:backend
+    newName: tomatl/diocesan-vitality
+    newTag: development-backend-2025-10-01-21-56-29
+  - name: tomatl/diocesan-vitality:frontend
+    newName: tomatl/diocesan-vitality
+    newTag: development-frontend-2025-10-01-21-56-29
+  - name: tomatl/diocesan-vitality:pipeline
+    newName: tomatl/diocesan-vitality
+    newTag: development-pipeline-2025-10-01-21-56-29
 
 commonLabels:
   cluster: do-nyc2-dv-dev
   environment: development
 
 replicas:
-- count: 1
-  name: backend-deployment
-- count: 1
-  name: frontend-deployment
-- count: 1
-  name: pipeline-deployment+  - count: 1
+    name: backend-deployment
+  - count: 1
+    name: frontend-deployment
+  - count: 1
+    name: pipeline-deployment