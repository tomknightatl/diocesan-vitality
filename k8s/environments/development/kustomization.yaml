--- conflicted
+++ resolved
@@ -13,27 +13,15 @@
 
 # Images - updated automatically by CI/CD pipeline
 images:
-<<<<<<< HEAD
-- name: tomatl/diocesan-vitality:backend
-  newName: tomatl/diocesan-vitality
-  newTag: development-backend-2025-10-01-22-34-40
-- name: tomatl/diocesan-vitality:frontend
-  newName: tomatl/diocesan-vitality
-  newTag: development-frontend-2025-10-01-22-34-40
-- name: tomatl/diocesan-vitality:pipeline
-  newName: tomatl/diocesan-vitality
-  newTag: development-pipeline-2025-10-01-22-34-40
-=======
   - name: tomatl/diocesan-vitality:backend
     newName: tomatl/diocesan-vitality
-    newTag: development-backend-2025-10-01-21-56-29
+    newTag: development-backend-2025-10-01-22-34-40
   - name: tomatl/diocesan-vitality:frontend
     newName: tomatl/diocesan-vitality
-    newTag: development-frontend-2025-10-01-21-56-29
+    newTag: development-frontend-2025-10-01-22-34-40
   - name: tomatl/diocesan-vitality:pipeline
     newName: tomatl/diocesan-vitality
-    newTag: development-pipeline-2025-10-01-21-56-29
->>>>>>> 3ab0b129
+    newTag: development-pipeline-2025-10-01-22-34-40
 
 commonLabels:
   cluster: do-nyc2-dv-dev
